--- conflicted
+++ resolved
@@ -405,11 +405,7 @@
           (emigo-visual--display-tool-param 
            session-path effective-tool-name "path" 
            "Analyzing image..." "🖼️ " 
-<<<<<<< HEAD
-           '(:foreground "cyan" :weight bold)))))
-=======
            '(:foreground "cyan" :weight bold))))
->>>>>>> 8ca56f20
         nil)
        
        ((equal role "tool_json_end")
